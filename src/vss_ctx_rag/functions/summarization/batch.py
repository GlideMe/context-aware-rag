--- conflicted
+++ resolved
@@ -65,16 +65,8 @@
             if self.endless_ai_enabled:
                 # Add image blocks if any are present
                 images = inputs.get("images", [])
-<<<<<<< HEAD
-                model_name = self.get_param("llm", "model")
-                if is_claude_model(model_name):
-                    content_blocks.extend({"type": "image", "source": {"type": "base64", "media_type": "image/jpeg", "data":f"{img}"}} for img in images)
-                else:
-                    content_blocks.extend({"type": "image_url", "image_url": {"url": f"data:image/jpeg;base64,{img}"}} for img in images)
-=======
 
                 content_blocks.extend({"type": "image_url", "image_url": {"url": f"data:image/jpeg;base64,{img}"}} for img in images)
->>>>>>> 8977304c
 
             # Add the user question after the images (if any)
             if inputs["input"] and inputs["input"].strip():
@@ -177,13 +169,8 @@
                             {"input": " ".join([doc for doc, _, _ in batch.as_list()]), "images": images}, self.batch_pipeline, self.recursion_limit,
                         )
                     else:
-<<<<<<< HEAD
-                        doc, _, _ = batch.as_list()[0]
-                        if doc.strip() == ".":
-=======
                         doc, _, doc_meta = batch.as_list()[0]
                         if doc.strip() == "." and doc_meta.get("is_last", False):
->>>>>>> 8977304c
                             batch_summary = "Video Analysis completed."
                         else:
                             batch_summary = await call_token_safe(
