--- conflicted
+++ resolved
@@ -60,40 +60,20 @@
 
     def setup(self):
         def prepare_messages(inputs):
-<<<<<<< HEAD
-            # start with the user text
-            content_blocks = [{"type": "text", "text": inputs["input"]}]
-
-            # Add image blocks if any are present
-            images = inputs.get("images", [])
-
-            llm_tool = self.get_tool(LLM_TOOL_NAME)
-            model_name = self.get_param("llm", "model")
-            if images:
-                logger.debug(f"DEBUG: prepare_messages: Found {len(images)} images in the input.")
-                if is_claude_model(model_name):
-                    content_blocks += [
-                        {"type": "image", "source": {"type": "base64", "media_type": "image/jpeg", "data":f"{img}"}} for img in images
-                    ]
-                else:
-                    content_blocks += [
-                        {"type": "image_url", "image_url": {"url": f"data:image/jpeg;base64,{img}"}} for img in images
-                    ]
-
             system_prompt = self.get_param("prompts", "caption_summarization")
-            user_prompt_text_char_count = sum(
-                len(block["text"]) for block in content_blocks if block["type"] == "text"
-            )
-=======
+
             content_blocks = []
             if self.endless_ai_enabled:
                 # Add image blocks if any are present
                 images = inputs.get("images", [])
-                content_blocks.extend({"type": "image_url", "image_url": {"url": f"data:image/jpeg;base64,{img}"}} for img in images)
+                model_name = self.get_param("llm", "model")
+                if is_claude_model(model_name):
+                    content_blocks.extend({"type": "image", "source": {"type": "base64", "media_type": "image/jpeg", "data":f"{img}"}} for img in images)
+                else:
+                    content_blocks.extend({"type": "image_url", "image_url": {"url": f"data:image/jpeg;base64,{img}"}} for img in images)
 
             # Add the user question after the images (if any)
             content_blocks.append({"type": "text", "text": inputs["input"]})
->>>>>>> 093ae114
 
             return [SystemMessage(content=system_prompt), HumanMessage(content=content_blocks)]
 
@@ -142,10 +122,7 @@
 
     def _get_appropriate_callback(self):
         """Get the appropriate callback based on the LLM being used"""
-        # Get the LLM from the pipeline
-        llm_tool = self.get_tool(LLM_TOOL_NAME)
         model_name = self.get_param("llm", "model")
-        
         if is_claude_model(model_name):
             return get_bedrock_anthropic_callback()
         else:
@@ -164,7 +141,9 @@
             ),
             "pink",
         ):
-            logger.info("Batch %d is full. Processing ...", batch._batch_index)
+            logger.info(
+                "Batch %d is full. Processing ...", batch._batch_index
+            )
             try:
                 with self._get_appropriate_callback() as cb:
                     if self.endless_ai_enabled:
@@ -184,10 +163,7 @@
                         for doc, doc_i, doc_meta in batch.as_list():
                             if doc_meta.get("grid_filenames"):
                                 unique_images.update(doc_meta["grid_filenames"].split('|'))
-
                         images = [image_file_to_base64(img) for img in list(unique_images)]
-                        for filename in unique_images:
-                            logger.debug("DEBUG: Added Image file: %s for batch index %d", filename, batch._batch_index)
                     else:
                         images = []
                         
@@ -195,7 +171,9 @@
                         {"input": " ".join([doc for doc, _, _ in batch.as_list()]), "images": images}, self.batch_pipeline, self.recursion_limit,
                     )
             except Exception as e:
-                logger.error(f"Error summarizing batch {batch._batch_index}: {e}")
+                logger.error(
+                    f"Error summarizing batch {batch._batch_index}: {e}"
+                )
                 batch_summary = "."
             self.metrics.summary_tokens += cb.total_tokens
             self.metrics.summary_requests += cb.successful_requests
