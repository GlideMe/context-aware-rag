--- conflicted
+++ resolved
@@ -65,13 +65,9 @@
         uuid = self.get_param("params", "uuid", required=False)
         self.log_dir = os.environ.get("VIA_LOG_DIR", None)
 
-<<<<<<< HEAD
-        self.endless_ai_enabled = self.get_param("endless_ai_enabled")
-        self.model_name = self.get_param("llm", "model")
-=======
         self.endless_ai_enabled = self.get_param("params", "endless_ai_enabled")
         self.chat_system_prompt = self.get_param("params", "chat_system_prompt", required=False)
->>>>>>> d11c0334
+        self.model_name = self.get_param("llm", "model")
 
         try:
             self.graph_retrieval = GraphRetrieval(
@@ -81,11 +77,8 @@
                 uuid=uuid,
                 top_k=self.top_k,
                 endless_ai_enabled=self.endless_ai_enabled,
-<<<<<<< HEAD
                 model_name=self.model_name
-=======
                 chat_system_prompt=self.chat_system_prompt,
->>>>>>> d11c0334
             )
         except Exception as e:
             logger.error(f"Error initializing GraphRetrieval: {e}")
