--- conflicted
+++ resolved
@@ -65,11 +65,8 @@
         self.chat_history = ChatMessageHistory()
         self.top_k = top_k
         self.endless_ai_enabled = endless_ai_enabled
-<<<<<<< HEAD
+        self.chat_system_prompt = chat_system_prompt 
         self.model_name = model_name
-=======
-        self.chat_system_prompt = chat_system_prompt 
->>>>>>> d11c0334
         self.uuid = uuid
         self.multi_channel = multi_channel
         summarization_prompt = ChatPromptTemplate.from_messages(
@@ -87,10 +84,6 @@
 
         def prepare_messages(inputs):
             context = inputs.get("context", "")
-<<<<<<< HEAD
-            template = CHAT_SYSTEM_GRID_TEMPLATE if self.endless_ai_enabled else CHAT_SYSTEM_TEMPLATE
-            system_content = template.format(context=context)
-=======
             
             if self.chat_system_prompt:
                 system_content = self.chat_system_prompt.format(context=context)
@@ -99,7 +92,6 @@
                 system_content = template.format(context=context)
             
             # logger.info(f"SystemMessage={system_content}")
->>>>>>> d11c0334
             messages = [SystemMessage(content=system_content)]
 
             for msg in inputs["messages"]:
