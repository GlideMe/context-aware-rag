--- conflicted
+++ resolved
@@ -493,27 +493,15 @@
                             if "429" in str(e) or "Too Many Requests" in str(e):
                                 if attempt < max_retries - 1:
                                     delay = 2 ** attempt  # 1s, 2s, 4s delays
-<<<<<<< HEAD
-                                    logger.warning(f"Rate limit hit, retrying in {delay}s (attempt {attempt + 1}/{max_retries})")
-                                    await asyncio.sleep(delay)
-                                    continue
-                                else:
-                                    logger.error(f"All {max_retries} retries failed for rate limiting")
-=======
                                     logger.warning(f"GRAPH DB RATE LIMIT HIT, retrying in {delay}s (attempt {attempt + 1}/{max_retries})")
                                     await asyncio.sleep(delay)
                                     continue
                                 else:
                                     logger.error(f"GRAPH DB RATE LIMIT HIT, All {max_retries} retries failed for rate limiting")
->>>>>>> 3d21250c
                                     raise
                             else:
                                 # Non-rate-limit error, don't retry
                                 raise
-<<<<<<< HEAD
-                    
-=======
->>>>>>> 3d21250c
 
             tasks = [
                 asyncio.create_task(semaphore_controlled_embed(row["text"]))
